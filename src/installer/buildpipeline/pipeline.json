{
  "Repository": "core-setup",
  "Definitions": {
    "Path": ".",
    "Type": "VSTS",
    "BaseUrl": "https://devdiv.visualstudio.com/DefaultCollection"
  },
  "Pipelines": [
    {
      "Name": "Trusted-All-Release",
      "Parameters": {
        "TreatWarningsAsErrors": "false"
      },
      "BuildParameters": {
        "BuildConfiguration": "Release"
      },
      "Definitions": [
<<<<<<< HEAD
         {
          "Name": "Core-Setup-OSX-x64",
=======
        {
          "Name": "Core-Setup-Linux-BT",
          "Parameters": {
            "PB_DistroRid": "rhel.7.2-x64",
            "PB_DockerTag": "rhel7_prereqs_2",
            "PB_AdditionalBuildArguments":"-PortableBuild=true",
            "PB_PortableBuild": "true"
          },
          "ReportingParameters": {
            "SubType": "PortableBuild",
            "OperatingSystem": "RedHat 7",
            "Type": "build/product/",
            "Platform": "x64"
          }
        },
        {
          "Name": "Core-Setup-Linux-Arm-BT", 
          "Parameters": { 
            "PB_DistroRid": "ubuntu.14.04-arm", 
            "PB_DockerTag": "ubuntu-14.04-cross-0cd4667-20172211042239", 
            "PB_TargetArchitecture": "arm", 
            "PB_AdditionalBuildArguments":"-TargetArchitecture=arm -DistroRid=linux-arm -DisableCrossgen=true -PortableBuild=true -SkipTests=true -CrossBuild=true",
            "PB_CrossBuildArgs": "-e ROOTFS_DIR ",
            "PB_PortableBuild": "true" 
          }, 
          "ReportingParameters": { 
            "SubType": "PortableBuild", 
            "OperatingSystem": "Ubuntu 14.04", 
            "Type": "build/product/", 
            "Platform": "arm" 
          } 
        },         
        {
          "Name": "Core-Setup-OSX-BT",
>>>>>>> c2bfd67f
          "Parameters": {
            "PB_PortableBuildArg": "-PortableBuild=true",
            "PB_PortableBuild": "true"
          },
          "ReportingParameters": {
            "SubType": "PortableBuild",
            "OperatingSystem": "OSX",
            "Type": "build/product/",
            "Platform": "x64"
          }
        },
        {
          "Name": "Core-Setup-Windows-BT",
          "Parameters": {
            "PB_AdditionalBuildArguments": "/p:SkipTests=true",
            "PB_TargetArchitecture": "arm",
            "PB_PortableBuild": "true"
          },
          "ReportingParameters": {
            "SubType": "PortableBuild",
<<<<<<< HEAD
            "OperatingSystem": "RedHat 7",
            "Type": "build/product/",
            "Platform": "x64"
          }
        },
        {
          "Name": "Core-Setup-Signing-Windows-x86",
          "Parameters": {
            "PB_PortableBuild": "-portable"
=======
            "OperatingSystem": "Windows",
            "Type": "build/product/",
            "Platform": "arm"
          }
        },
        {
          "Name": "Core-Setup-Windows-BT",
          "Parameters": {
            "PB_AdditionalBuildArguments": "/p:SkipTests=true /p:NativeToolSetDir=C:\\tools\\clr",
            "PB_TargetArchitecture": "arm64",
            "PB_PortableBuild": "true"
          },
          "ReportingParameters": {
            "SubType": "PortableBuild",
            "OperatingSystem": "Windows",
            "Type": "build/product/",
            "Platform": "arm64"
          }
        },
        {
          "Name": "Core-Setup-Signing-Windows-BT",
          "Parameters": {
            "PB_DistroRid": "win7-x64",
            "PB_TargetArchitecture": "x64",
            "PB_PortableBuild": "true",
            "PB_PublishRidAgnosticPackages": "true",
            "PB_BuildFullPlatformManifest": "true"
>>>>>>> c2bfd67f
          },
          "ReportingParameters": {
            "OperatingSystem": "Windows",
            "SubType": "PortableBuild",
            "Type": "build/product/",
<<<<<<< HEAD
            "Platform": "x86"
          }
        },
        {
          "Name": "Core-Setup-CrossBuild",
          "Parameters": {
            "PB_DockerTag": "ubuntu-14.04-cross-0cd4667-20172211042239",
            "PB_Architecture": "arm",
            "TargetRid": "linux-arm",
            "PB_PortableBuild": "-portable"
          },
          "ReportingParameters": {
            "OperatingSystem": "Ubuntu 14.04",
            "SubType": "PortableBuild",
            "Type": "build/product/"
          }
        },
        {
          "Name": "Core-Setup-Windows-arm32",
=======
            "Platform": "x64"
          }
        },
        {
          "Name": "Core-Setup-Signing-Windows-BT",
>>>>>>> c2bfd67f
          "Parameters": {
            "PB_DistroRid": "win7-x86",
            "PB_TargetArchitecture": "x86",
            "PB_PortableBuild": "true"
          },
          "ReportingParameters": {
            "OperatingSystem": "Windows",
            "SubType": "PortableBuild",
            "Type": "build/product/",
            "Platform": "x86"
          }
        }
      ]
    },
    {
      "Name": "Publish finalized build",
      "Parameters": {
        "TreatWarningsAsErrors": "false"
      },
      "BuildParameters": {
        "BuildConfiguration": "Release"
      },
      "Definitions": [
        {
          "Name": "Core-Setup-Publish",
          "Parameters": {
            "PB_TargetArchitecture": "x64",
          },
          "ReportingParameters": {
            "OperatingSystem": "Windows",
            "SubType": "Publish",
            "Type": "build/product/",
<<<<<<< HEAD
            "Platform": "arm64"
          }
        }
      ]
    },
    {
      "Name": "Trusted-Finalize-Release",
      "Parameters": {
        "TreatWarningsAsErrors": "false"
      },
      "BuildParameters": {
        "BuildConfiguration": "Release"
      },
      "Definitions": [
        {
          "Name": "Core-Setup-Signing-Windows-x64",
          "Parameters": {
            "PB_PortableBuild": "-portable"
          },
          "ReportingParameters": {
            "OperatingSystem": "Windows",
            "SubType": "PortableBuild",
            "Type": "build/product/",
=======
>>>>>>> c2bfd67f
            "Platform": "x64"
          }
        }
      ],
      "DependsOn": [
        "Trusted-All-Release"
      ]
    }
  ]
}<|MERGE_RESOLUTION|>--- conflicted
+++ resolved
@@ -15,10 +15,6 @@
         "BuildConfiguration": "Release"
       },
       "Definitions": [
-<<<<<<< HEAD
-         {
-          "Name": "Core-Setup-OSX-x64",
-=======
         {
           "Name": "Core-Setup-Linux-BT",
           "Parameters": {
@@ -53,7 +49,6 @@
         },         
         {
           "Name": "Core-Setup-OSX-BT",
->>>>>>> c2bfd67f
           "Parameters": {
             "PB_PortableBuildArg": "-PortableBuild=true",
             "PB_PortableBuild": "true"
@@ -74,17 +69,6 @@
           },
           "ReportingParameters": {
             "SubType": "PortableBuild",
-<<<<<<< HEAD
-            "OperatingSystem": "RedHat 7",
-            "Type": "build/product/",
-            "Platform": "x64"
-          }
-        },
-        {
-          "Name": "Core-Setup-Signing-Windows-x86",
-          "Parameters": {
-            "PB_PortableBuild": "-portable"
-=======
             "OperatingSystem": "Windows",
             "Type": "build/product/",
             "Platform": "arm"
@@ -112,39 +96,16 @@
             "PB_PortableBuild": "true",
             "PB_PublishRidAgnosticPackages": "true",
             "PB_BuildFullPlatformManifest": "true"
->>>>>>> c2bfd67f
           },
           "ReportingParameters": {
             "OperatingSystem": "Windows",
             "SubType": "PortableBuild",
             "Type": "build/product/",
-<<<<<<< HEAD
-            "Platform": "x86"
-          }
-        },
-        {
-          "Name": "Core-Setup-CrossBuild",
-          "Parameters": {
-            "PB_DockerTag": "ubuntu-14.04-cross-0cd4667-20172211042239",
-            "PB_Architecture": "arm",
-            "TargetRid": "linux-arm",
-            "PB_PortableBuild": "-portable"
-          },
-          "ReportingParameters": {
-            "OperatingSystem": "Ubuntu 14.04",
-            "SubType": "PortableBuild",
-            "Type": "build/product/"
-          }
-        },
-        {
-          "Name": "Core-Setup-Windows-arm32",
-=======
             "Platform": "x64"
           }
         },
         {
           "Name": "Core-Setup-Signing-Windows-BT",
->>>>>>> c2bfd67f
           "Parameters": {
             "PB_DistroRid": "win7-x86",
             "PB_TargetArchitecture": "x86",
@@ -177,32 +138,6 @@
             "OperatingSystem": "Windows",
             "SubType": "Publish",
             "Type": "build/product/",
-<<<<<<< HEAD
-            "Platform": "arm64"
-          }
-        }
-      ]
-    },
-    {
-      "Name": "Trusted-Finalize-Release",
-      "Parameters": {
-        "TreatWarningsAsErrors": "false"
-      },
-      "BuildParameters": {
-        "BuildConfiguration": "Release"
-      },
-      "Definitions": [
-        {
-          "Name": "Core-Setup-Signing-Windows-x64",
-          "Parameters": {
-            "PB_PortableBuild": "-portable"
-          },
-          "ReportingParameters": {
-            "OperatingSystem": "Windows",
-            "SubType": "PortableBuild",
-            "Type": "build/product/",
-=======
->>>>>>> c2bfd67f
             "Platform": "x64"
           }
         }
