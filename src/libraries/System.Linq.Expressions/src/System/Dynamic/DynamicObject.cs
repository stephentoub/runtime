// Licensed to the .NET Foundation under one or more agreements.
// The .NET Foundation licenses this file to you under the MIT license.
// See the LICENSE file in the project root for more information.

using System.Collections.Generic;
using System.Collections.ObjectModel;
using System.Diagnostics;
using System.Dynamic.Utils;
using System.Linq.Expressions;
using System.Reflection;
using System.Runtime.CompilerServices;
using AstUtils = System.Linq.Expressions.Utils;
using static System.Linq.Expressions.CachedReflectionInfo;

namespace System.Dynamic
{
    /// <summary>
    /// Provides a simple class that can be inherited from to create an object with dynamic behavior
    /// at runtime.  Subclasses can override the various binder methods (<see cref="TryGetMember"/>,
    /// <see cref="TrySetMember"/>, <see cref="TryInvokeMember"/>, etc.) to provide custom behavior
    /// that will be invoked at runtime.
    ///
    /// If a method is not overridden then the <see cref="DynamicObject"/> does not directly support
    /// that behavior and the call site will determine how the binding should be performed.
    /// </summary>
    [Serializable]
    public class DynamicObject : IDynamicMetaObjectProvider
    {
        /// <summary>
        /// Enables derived types to create a new instance of <see cref="DynamicObject"/>.
        /// </summary>
        /// <remarks>
        /// <see cref="DynamicObject"/> instances cannot be directly instantiated because they have no
        /// implementation of dynamic behavior.
        /// </remarks>
        protected DynamicObject()
        {
        }

        #region Public Virtual APIs

        /// <summary>
        /// Provides the implementation of getting a member.  Derived classes can override
        /// this method to customize behavior.  When not overridden the call site requesting the
        /// binder determines the behavior.
        /// </summary>
        /// <param name="binder">The binder provided by the call site.</param>
        /// <param name="result">The result of the get operation.</param>
        /// <returns>true if the operation is complete, false if the call site should determine behavior.</returns>
        [System.Diagnostics.CodeAnalysis.SuppressMessage("Microsoft.Design", "CA1007:UseGenericsWhereAppropriate")]
        public virtual bool TryGetMember(GetMemberBinder binder, out object result)
        {
            result = null;
            return false;
        }

        /// <summary>
        /// Provides the implementation of setting a member.  Derived classes can override
        /// this method to customize behavior.  When not overridden the call site requesting the
        /// binder determines the behavior.
        /// </summary>
        /// <param name="binder">The binder provided by the call site.</param>
        /// <param name="value">The value to set.</param>
        /// <returns>true if the operation is complete, false if the call site should determine behavior.</returns>
        public virtual bool TrySetMember(SetMemberBinder binder, object value) => false;

        /// <summary>
        /// Provides the implementation of deleting a member.  Derived classes can override
        /// this method to customize behavior.  When not overridden the call site requesting the
        /// binder determines the behavior.
        /// </summary>
        /// <param name="binder">The binder provided by the call site.</param>
        /// <returns>true if the operation is complete, false if the call site should determine behavior.</returns>
        public virtual bool TryDeleteMember(DeleteMemberBinder binder) => false;

        /// <summary>
        /// Provides the implementation of calling a member.  Derived classes can override
        /// this method to customize behavior.  When not overridden the call site requesting the
        /// binder determines the behavior.
        /// </summary>
        /// <param name="binder">The binder provided by the call site.</param>
        /// <param name="args">The arguments to be used for the invocation.</param>
        /// <param name="result">The result of the invocation.</param>
        /// <returns>true if the operation is complete, false if the call site should determine behavior.</returns>
        [System.Diagnostics.CodeAnalysis.SuppressMessage("Microsoft.Design", "CA1007:UseGenericsWhereAppropriate")]
        public virtual bool TryInvokeMember(InvokeMemberBinder binder, object[] args, out object result)
        {
            result = null;
            return false;
        }

        /// <summary>
        /// Provides the implementation of converting the <see cref="DynamicObject"/> to another type.
        /// Derived classes can override this method to customize behavior.  When not overridden the
        /// call site requesting the binder determines the behavior.
        /// </summary>
        /// <param name="binder">The binder provided by the call site.</param>
        /// <param name="result">The result of the conversion.</param>
        /// <returns>true if the operation is complete, false if the call site should determine behavior.</returns>
        [System.Diagnostics.CodeAnalysis.SuppressMessage("Microsoft.Design", "CA1007:UseGenericsWhereAppropriate")]
        public virtual bool TryConvert(ConvertBinder binder, out object result)
        {
            result = null;
            return false;
        }

        /// <summary>
        /// Provides the implementation of creating an instance of the <see cref="DynamicObject"/>.
        /// Derived classes can override this method to customize behavior.  When not overridden the
        /// call site requesting the binder determines the behavior.
        /// </summary>
        /// <param name="binder">The binder provided by the call site.</param>
        /// <param name="args">The arguments used for creation.</param>
        /// <param name="result">The created instance.</param>
        /// <returns>true if the operation is complete, false if the call site should determine behavior.</returns>
        [System.Diagnostics.CodeAnalysis.SuppressMessage("Microsoft.Design", "CA1007:UseGenericsWhereAppropriate")]
        public virtual bool TryCreateInstance(CreateInstanceBinder binder, object[] args, out object result)
        {
            result = null;
            return false;
        }

        /// <summary>
        /// Provides the implementation of invoking the <see cref="DynamicObject"/>.  Derived classes can
        /// override this method to customize behavior.  When not overridden the call site requesting
        /// the binder determines the behavior.
        /// </summary>
        /// <param name="binder">The binder provided by the call site.</param>
        /// <param name="args">The arguments to be used for the invocation.</param>
        /// <param name="result">The result of the invocation.</param>
        /// <returns>true if the operation is complete, false if the call site should determine behavior.</returns>
        [System.Diagnostics.CodeAnalysis.SuppressMessage("Microsoft.Design", "CA1007:UseGenericsWhereAppropriate")]
        public virtual bool TryInvoke(InvokeBinder binder, object[] args, out object result)
        {
            result = null;
            return false;
        }

        /// <summary>
        /// Provides the implementation of performing a binary operation.  Derived classes can
        /// override this method to customize behavior.  When not overridden the call site requesting
        /// the binder determines the behavior.
        /// </summary>
        /// <param name="binder">The binder provided by the call site.</param>
        /// <param name="arg">The right operand for the operation.</param>
        /// <param name="result">The result of the operation.</param>
        /// <returns>true if the operation is complete, false if the call site should determine behavior.</returns>
        [System.Diagnostics.CodeAnalysis.SuppressMessage("Microsoft.Design", "CA1007:UseGenericsWhereAppropriate")]
        public virtual bool TryBinaryOperation(BinaryOperationBinder binder, object arg, out object result)
        {
            result = null;
            return false;
        }

        /// <summary>
        /// Provides the implementation of performing a unary operation.  Derived classes can
        /// override this method to customize behavior.  When not overridden the call site requesting
        /// the binder determines the behavior.
        /// </summary>
        /// <param name="binder">The binder provided by the call site.</param>
        /// <param name="result">The result of the operation.</param>
        /// <returns>true if the operation is complete, false if the call site should determine behavior.</returns>
        [System.Diagnostics.CodeAnalysis.SuppressMessage("Microsoft.Design", "CA1007:UseGenericsWhereAppropriate")]
        public virtual bool TryUnaryOperation(UnaryOperationBinder binder, out object result)
        {
            result = null;
            return false;
        }

        /// <summary>
        /// Provides the implementation of performing a get index operation.  Derived classes can
        /// override this method to customize behavior.  When not overridden the call site requesting
        /// the binder determines the behavior.
        /// </summary>
        /// <param name="binder">The binder provided by the call site.</param>
        /// <param name="indexes">The indexes to be used.</param>
        /// <param name="result">The result of the operation.</param>
        /// <returns>true if the operation is complete, false if the call site should determine behavior.</returns>
        [System.Diagnostics.CodeAnalysis.SuppressMessage("Microsoft.Design", "CA1007:UseGenericsWhereAppropriate")]
        public virtual bool TryGetIndex(GetIndexBinder binder, object[] indexes, out object result)
        {
            result = null;
            return false;
        }

        /// <summary>
        /// Provides the implementation of performing a set index operation.  Derived classes can
        /// override this method to customize behavior.  When not overridden the call site requesting
        /// the binder determines the behavior.
        /// </summary>
        /// <param name="binder">The binder provided by the call site.</param>
        /// <param name="indexes">The indexes to be used.</param>
        /// <param name="value">The value to set.</param>
        /// <returns>true if the operation is complete, false if the call site should determine behavior.</returns>
        [System.Diagnostics.CodeAnalysis.SuppressMessage("Microsoft.Design", "CA1007:UseGenericsWhereAppropriate")]
        public virtual bool TrySetIndex(SetIndexBinder binder, object[] indexes, object value) => false;

        /// <summary>
        /// Provides the implementation of performing a delete index operation.  Derived classes
        /// can override this method to customize behavior.  When not overridden the call site
        /// requesting the binder determines the behavior.
        /// </summary>
        /// <param name="binder">The binder provided by the call site.</param>
        /// <param name="indexes">The indexes to be deleted.</param>
        /// <returns>true if the operation is complete, false if the call site should determine behavior.</returns>
        public virtual bool TryDeleteIndex(DeleteIndexBinder binder, object[] indexes) => false;

        /// <summary>
        /// Returns the enumeration of all dynamic member names.
        /// </summary>
        /// <returns>The list of dynamic member names.</returns>
        [System.Diagnostics.CodeAnalysis.SuppressMessage("Microsoft.Design", "CA1024:UsePropertiesWhereAppropriate")]
        public virtual IEnumerable<string> GetDynamicMemberNames() => Array.Empty<string>();

        #endregion

        #region MetaDynamic

        private sealed class MetaDynamic : DynamicMetaObject
        {
            internal MetaDynamic(Expression expression, DynamicObject value)
                : base(expression, BindingRestrictions.Empty, value)
            {
            }

            public override IEnumerable<string> GetDynamicMemberNames() => Value.GetDynamicMemberNames();

            public override DynamicMetaObject BindGetMember(GetMemberBinder binder)
            {
                if (IsOverridden(DynamicObject_TryGetMember))
                {
<<<<<<< HEAD
                    return BindGetMemberOverridden(binder);
=======
                    return CallMethodWithResult(
                        nameof(DynamicObject.TryGetMember),
                        binder,
                        s_noArgs,
                        (MetaDynamic @this, GetMemberBinder b, DynamicMetaObject e) => b.FallbackGetMember(@this, e)
                    );
>>>>>>> 019e637d
                }

                return base.BindGetMember(binder);
            }

            private DynamicMetaObject BindGetMemberOverridden(GetMemberBinder binder)
            {
                return CallMethodWithResult(DynamicObject_TryGetMember, binder, s_noArgs, (e) => binder.FallbackGetMember(this, e));
            }

            public override DynamicMetaObject BindSetMember(SetMemberBinder binder, DynamicMetaObject value)
            {
                if (IsOverridden(DynamicObject_TrySetMember))
                {
<<<<<<< HEAD
                    return BindSetMemberOverridden(binder, value);
=======
                    DynamicMetaObject localValue = value;

                    return CallMethodReturnLast(
                        nameof(DynamicObject.TrySetMember),
                        binder,
                        s_noArgs,
                        value.Expression,
                        (MetaDynamic @this, SetMemberBinder b, DynamicMetaObject e) => b.FallbackSetMember(@this, localValue, e)
                    );
>>>>>>> 019e637d
                }

                return base.BindSetMember(binder, value);
            }

            private DynamicMetaObject BindSetMemberOverridden(SetMemberBinder binder, DynamicMetaObject value)
            {
                return CallMethodReturnLast(DynamicObject_TrySetMember, binder, s_noArgs, value.Expression, (e) => binder.FallbackSetMember(this, value, e));
            }

            public override DynamicMetaObject BindDeleteMember(DeleteMemberBinder binder)
            {
                if (IsOverridden(DynamicObject_TryDeleteMember))
                {
<<<<<<< HEAD
                    return BindDeleteMemberOverridden(binder);
=======
                    return CallMethodNoResult(
                        nameof(DynamicObject.TryDeleteMember),
                        binder,
                        s_noArgs,
                        (MetaDynamic @this, DeleteMemberBinder b, DynamicMetaObject e) => b.FallbackDeleteMember(@this, e)
                    );
>>>>>>> 019e637d
                }

                return base.BindDeleteMember(binder);
            }

            private DynamicMetaObject BindDeleteMemberOverridden(DeleteMemberBinder binder)
            {
                return CallMethodNoResult(DynamicObject_TryDeleteMember, binder, s_noArgs, (e) => binder.FallbackDeleteMember(this, e));
            }

            public override DynamicMetaObject BindConvert(ConvertBinder binder)
            {
                if (IsOverridden(DynamicObject_TryConvert))
                {
<<<<<<< HEAD
                    return BindConvertOverridden(binder);
=======
                    return CallMethodWithResult(
                        nameof(DynamicObject.TryConvert),
                        binder,
                        s_noArgs,
                        (MetaDynamic @this, ConvertBinder b, DynamicMetaObject e) => b.FallbackConvert(@this, e)
                    );
>>>>>>> 019e637d
                }

                return base.BindConvert(binder);
            }

            private DynamicMetaObject BindConvertOverridden(ConvertBinder binder)
            {
                return CallMethodWithResult(DynamicObject_TryConvert, binder, s_noArgs, (e) => binder.FallbackConvert(this, e));
            }

            public override DynamicMetaObject BindInvokeMember(InvokeMemberBinder binder, DynamicMetaObject[] args)
            {
                // Generate a tree like:
                //
                // {
                //   object result;
                //   TryInvokeMember(payload, out result)
                //      ? result
                //      : TryGetMember(payload, out result)
                //          ? FallbackInvoke(result)
                //          : fallbackResult
                // }
                //
                // Then it calls FallbackInvokeMember with this tree as the
                // "error", giving the language the option of using this
                // tree or doing .NET binding.
                //
                DynamicMetaObject call = BuildCallMethodWithResult(
                    DynamicObject_TryInvokeMember,
                    binder,
                    DynamicMetaObject.GetExpressions(args),
                    BuildCallMethodWithResult<GetMemberBinder>(
                        DynamicObject_TryGetMember,
                        new GetBinderAdapter(binder),
                        s_noArgs,
                        binder.FallbackInvokeMember(this, args, null),
                        (MetaDynamic @this, GetMemberBinder ignored, DynamicMetaObject e) => binder.FallbackInvoke(e, args, null)
                    ),
                    null
                );

                return binder.FallbackInvokeMember(this, args, call);
            }

            public override DynamicMetaObject BindCreateInstance(CreateInstanceBinder binder, DynamicMetaObject[] args)
            {
                if (IsOverridden(DynamicObject_TryCreateInstance))
                {
<<<<<<< HEAD
                    return BindCreateInstanceOverridden(binder, args);
=======
                    DynamicMetaObject[] localArgs = args;

                    return CallMethodWithResult(
                        nameof(DynamicObject.TryCreateInstance),
                        binder,
                        DynamicMetaObject.GetExpressions(args),
                        (MetaDynamic @this, CreateInstanceBinder b, DynamicMetaObject e) => b.FallbackCreateInstance(@this, localArgs, e)
                    );
>>>>>>> 019e637d
                }

                return base.BindCreateInstance(binder, args);
            }

            private DynamicMetaObject BindCreateInstanceOverridden(CreateInstanceBinder binder, DynamicMetaObject[] args)
            {
                return CallMethodWithResult(DynamicObject_TryCreateInstance, binder, DynamicMetaObject.GetExpressions(args), (e) => binder.FallbackCreateInstance(this, args, e));
            }

            public override DynamicMetaObject BindInvoke(InvokeBinder binder, DynamicMetaObject[] args)
            {
                if (IsOverridden(DynamicObject_TryInvoke))
                {
<<<<<<< HEAD
                    return BindInvokeOverridden(binder, args);
=======
                    DynamicMetaObject[] localArgs = args;

                    return CallMethodWithResult(
                        nameof(DynamicObject.TryInvoke),
                        binder,
                        DynamicMetaObject.GetExpressions(args),
                        (MetaDynamic @this, InvokeBinder b, DynamicMetaObject e) => b.FallbackInvoke(@this, localArgs, e)
                    );
>>>>>>> 019e637d
                }

                return base.BindInvoke(binder, args);
            }

            private DynamicMetaObject BindInvokeOverridden(InvokeBinder binder, DynamicMetaObject[] args)
            {
                return CallMethodWithResult(DynamicObject_TryInvoke, binder, DynamicMetaObject.GetExpressions(args), (e) => binder.FallbackInvoke(this, args, e));
            }

            public override DynamicMetaObject BindBinaryOperation(BinaryOperationBinder binder, DynamicMetaObject arg)
            {
                if (IsOverridden(DynamicObject_TryBinaryOperation))
                {
<<<<<<< HEAD
                    return BindBinaryOperationOverridden(binder, arg);
=======
                    DynamicMetaObject localArg = arg;

                    return CallMethodWithResult(
                        nameof(DynamicObject.TryBinaryOperation),
                        binder,
                        DynamicMetaObject.GetExpressions(new DynamicMetaObject[] { arg }),
                        (MetaDynamic @this, BinaryOperationBinder b, DynamicMetaObject e) => b.FallbackBinaryOperation(@this, localArg, e)
                    );
>>>>>>> 019e637d
                }

                return base.BindBinaryOperation(binder, arg);
            }

            private DynamicMetaObject BindBinaryOperationOverridden(BinaryOperationBinder binder, DynamicMetaObject arg)
            {
                return CallMethodWithResult(DynamicObject_TryBinaryOperation, binder, DynamicMetaObject.GetExpressions(new DynamicMetaObject[] { arg }), (e) => binder.FallbackBinaryOperation(this, arg, e));
            }

            public override DynamicMetaObject BindUnaryOperation(UnaryOperationBinder binder)
            {
                if (IsOverridden(DynamicObject_TryUnaryOperation))
                {
<<<<<<< HEAD
                    return BindUnaryOperationOverridden(binder);
=======
                    return CallMethodWithResult(
                        nameof(DynamicObject.TryUnaryOperation),
                        binder,
                        s_noArgs,
                        (MetaDynamic @this, UnaryOperationBinder b, DynamicMetaObject e) => b.FallbackUnaryOperation(@this, e)
                    );
>>>>>>> 019e637d
                }

                return base.BindUnaryOperation(binder);
            }

            private DynamicMetaObject BindUnaryOperationOverridden(UnaryOperationBinder binder)
            {
                return CallMethodWithResult(DynamicObject_TryUnaryOperation, binder, s_noArgs, (e) => binder.FallbackUnaryOperation(this, e));
            }

            public override DynamicMetaObject BindGetIndex(GetIndexBinder binder, DynamicMetaObject[] indexes)
            {
                if (IsOverridden(DynamicObject_TryGetIndex))
                {
<<<<<<< HEAD
                    return BindGetIndexOverridden(binder, indexes);
=======
                    DynamicMetaObject[] localIndexes = indexes;

                    return CallMethodWithResult(
                        nameof(DynamicObject.TryGetIndex),
                        binder,
                        DynamicMetaObject.GetExpressions(indexes),
                        (MetaDynamic @this, GetIndexBinder b, DynamicMetaObject e) => b.FallbackGetIndex(@this, localIndexes, e)
                    );
>>>>>>> 019e637d
                }

                return base.BindGetIndex(binder, indexes);
            }

            private DynamicMetaObject BindGetIndexOverridden(GetIndexBinder binder, DynamicMetaObject[] indexes)
            {
                return CallMethodWithResult(DynamicObject_TryGetIndex, binder, DynamicMetaObject.GetExpressions(indexes), (e) => binder.FallbackGetIndex(this, indexes, e));
            }

            public override DynamicMetaObject BindSetIndex(SetIndexBinder binder, DynamicMetaObject[] indexes, DynamicMetaObject value)
            {
                if (IsOverridden(DynamicObject_TrySetIndex))
                {
<<<<<<< HEAD
                    return BindSetIndexOverridden(binder, indexes, value);
=======
                    DynamicMetaObject[] localIndexes = indexes;
                    DynamicMetaObject localValue = value;

                    return CallMethodReturnLast(
                        nameof(DynamicObject.TrySetIndex),
                        binder,
                        DynamicMetaObject.GetExpressions(indexes),
                        value.Expression,
                        (MetaDynamic @this, SetIndexBinder b, DynamicMetaObject e) => b.FallbackSetIndex(@this, localIndexes, localValue, e)
                    );
>>>>>>> 019e637d
                }

                return base.BindSetIndex(binder, indexes, value);
            }

            private DynamicMetaObject BindSetIndexOverridden(SetIndexBinder binder, DynamicMetaObject[] indexes, DynamicMetaObject value)
            {
                return CallMethodReturnLast(DynamicObject_TrySetIndex, binder, DynamicMetaObject.GetExpressions(indexes), value.Expression, (e) => binder.FallbackSetIndex(this, indexes, value, e));
            }

            public override DynamicMetaObject BindDeleteIndex(DeleteIndexBinder binder, DynamicMetaObject[] indexes)
            {
                if (IsOverridden(DynamicObject_TryDeleteIndex))
                {
<<<<<<< HEAD
                    return BindDeleteIndexOverridden(binder, indexes);
=======
                    DynamicMetaObject[] localIndexes = indexes;

                    return CallMethodNoResult(
                        nameof(DynamicObject.TryDeleteIndex),
                        binder,
                        DynamicMetaObject.GetExpressions(indexes),
                        (MetaDynamic @this, DeleteIndexBinder b, DynamicMetaObject e) => b.FallbackDeleteIndex(@this, localIndexes, e)
                    );
>>>>>>> 019e637d
                }

                return base.BindDeleteIndex(binder, indexes);
            }

<<<<<<< HEAD
            private DynamicMetaObject BindDeleteIndexOverridden(DeleteIndexBinder binder, DynamicMetaObject[] indexes)
            {
                return CallMethodNoResult(DynamicObject_TryDeleteIndex, binder, DynamicMetaObject.GetExpressions(indexes), (e) => binder.FallbackDeleteIndex(this, indexes, e));
            }

            private delegate DynamicMetaObject Fallback(DynamicMetaObject errorSuggestion);
=======
            private delegate DynamicMetaObject Fallback<TBinder>(MetaDynamic @this, TBinder binder, DynamicMetaObject errorSuggestion);
>>>>>>> 019e637d

            private readonly static Expression[] s_noArgs = new Expression[0]; // used in reference comparison, requires unique object identity

            private static ReadOnlyCollection<Expression> GetConvertedArgs(params Expression[] args)
            {
                var paramArgs = new Expression[args.Length];

                for (int i = 0; i < args.Length; i++)
                {
                    paramArgs[i] = Expression.Convert(args[i], typeof(object));
                }

                return new TrueReadOnlyCollection<Expression>(paramArgs);
            }

            /// <summary>
            /// Helper method for generating expressions that assign byRef call
            /// parameters back to their original variables.
            /// </summary>
            private static Expression ReferenceArgAssign(Expression callArgs, Expression[] args)
            {
                ReadOnlyCollectionBuilder<Expression> block = null;

                for (int i = 0; i < args.Length; i++)
                {
                    ContractUtils.Requires(args[i] is ParameterExpression, nameof(args));
                    if (((ParameterExpression)args[i]).IsByRef)
                    {
                        if (block == null)
                            block = new ReadOnlyCollectionBuilder<Expression>();

                        block.Add(
                            Expression.Assign(
                                args[i],
                                Expression.Convert(
                                    Expression.ArrayIndex(
                                        callArgs,
                                        AstUtils.Constant(i)
                                    ),
                                    args[i].Type
                                )
                            )
                        );
                    }
                }

                if (block != null)
                    return Expression.Block(block);
                else
                    return AstUtils.Empty;
            }

            /// <summary>
            /// Helper method for generating arguments for calling methods
            /// on DynamicObject.  parameters is either a list of ParameterExpressions
            /// to be passed to the method as an object[], or NoArgs to signify that
            /// the target method takes no object[] parameter.
            /// </summary>
            private static Expression[] BuildCallArgs<TBinder>(TBinder binder, Expression[] parameters, Expression arg0, Expression arg1)
                where TBinder : DynamicMetaObjectBinder
            {
                if (!object.ReferenceEquals(parameters, s_noArgs))
                    return arg1 != null ? new Expression[] { Constant(binder), arg0, arg1 } : new Expression[] { Constant(binder), arg0 };
                else
                    return arg1 != null ? new Expression[] { Constant(binder), arg1 } : new Expression[] { Constant(binder) };
            }

            private static ConstantExpression Constant<TBinder>(TBinder binder)
            {
                return Expression.Constant(binder, typeof(TBinder));
            }

            /// <summary>
            /// Helper method for generating a MetaObject which calls a
            /// specific method on Dynamic that returns a result
            /// </summary>
<<<<<<< HEAD
            private DynamicMetaObject CallMethodWithResult<TBinder>(MethodInfo method, TBinder binder, Expression[] args, Fallback fallback)
=======
            private DynamicMetaObject CallMethodWithResult<TBinder>(string methodName, TBinder binder, Expression[] args, Fallback<TBinder> fallback)
>>>>>>> 019e637d
                where TBinder : DynamicMetaObjectBinder
            {
                return CallMethodWithResult(method, binder, args, fallback, null);
            }

            /// <summary>
            /// Helper method for generating a MetaObject which calls a
            /// specific method on Dynamic that returns a result
            /// </summary>
<<<<<<< HEAD
            private DynamicMetaObject CallMethodWithResult<TBinder>(MethodInfo method, TBinder binder, Expression[] args, Fallback fallback, Fallback fallbackInvoke)
=======
            private DynamicMetaObject CallMethodWithResult<TBinder>(string methodName, TBinder binder, Expression[] args, Fallback<TBinder> fallback, Fallback<TBinder> fallbackInvoke)
>>>>>>> 019e637d
                where TBinder : DynamicMetaObjectBinder
            {
                //
                // First, call fallback to do default binding
                // This produces either an error or a call to a .NET member
                //
                DynamicMetaObject fallbackResult = fallback(this, binder, null);

                DynamicMetaObject callDynamic = BuildCallMethodWithResult(method, binder, args, fallbackResult, fallbackInvoke);

                //
                // Now, call fallback again using our new MO as the error
                // When we do this, one of two things can happen:
                //   1. Binding will succeed, and it will ignore our call to
                //      the dynamic method, OR
                //   2. Binding will fail, and it will use the MO we created
                //      above.
                //
                return fallback(this, binder, callDynamic);
            }

            /// <summary>
            /// Helper method for generating a MetaObject which calls a
            /// specific method on DynamicObject that returns a result.
            ///
            /// args is either an array of arguments to be passed
            /// to the method as an object[] or NoArgs to signify that
            /// the target method takes no parameters.
            /// </summary>
<<<<<<< HEAD
            private DynamicMetaObject BuildCallMethodWithResult<TBinder>(MethodInfo method, TBinder binder, Expression[] args, DynamicMetaObject fallbackResult, Fallback fallbackInvoke)
=======
            private DynamicMetaObject BuildCallMethodWithResult<TBinder>(string methodName, TBinder binder, Expression[] args, DynamicMetaObject fallbackResult, Fallback<TBinder> fallbackInvoke)
>>>>>>> 019e637d
                where TBinder : DynamicMetaObjectBinder
            {
                if (!IsOverridden(method))
                {
                    return fallbackResult;
                }

                //
                // Build a new expression like:
                // {
                //   object result;
                //   TryGetMember(payload, out result) ? fallbackInvoke(result) : fallbackResult
                // }
                //
                ParameterExpression result = Expression.Parameter(typeof(object), null);
                ParameterExpression callArgs = method != DynamicObject_TryBinaryOperation ? Expression.Parameter(typeof(object[]), null) : Expression.Parameter(typeof(object), null);
                ReadOnlyCollection<Expression> callArgsValue = GetConvertedArgs(args);

                var resultMO = new DynamicMetaObject(result, BindingRestrictions.Empty);

                // Need to add a conversion if calling TryConvert
                if (binder.ReturnType != typeof(object))
                {
                    Debug.Assert(binder is ConvertBinder && fallbackInvoke == null);

                    UnaryExpression convert = Expression.Convert(resultMO.Expression, binder.ReturnType);
                    // will always be a cast or unbox
                    Debug.Assert(convert.Method == null);

                    // Prepare a good exception message in case the convert will fail
                    string convertFailed = System.Linq.Expressions.Strings.DynamicObjectResultNotAssignable(
                        "{0}",
                        this.Value.GetType(),
                        binder.GetType(),
                        binder.ReturnType
                    );

                    Expression condition;
                    // If the return type can not be assigned null then just check for type assignability otherwise allow null.
                    if (binder.ReturnType.GetTypeInfo().IsValueType && Nullable.GetUnderlyingType(binder.ReturnType) == null)
                    {
                        condition = Expression.TypeIs(resultMO.Expression, binder.ReturnType);
                    }
                    else
                    {
                        condition = Expression.OrElse(
                                        Expression.Equal(resultMO.Expression, AstUtils.Null),
                                        Expression.TypeIs(resultMO.Expression, binder.ReturnType));
                    }

                    Expression checkedConvert = Expression.Condition(
                        condition,
                        convert,
                        Expression.Throw(
                            Expression.New(
                                InvalidCastException_Ctor_String,
                                new TrueReadOnlyCollection<Expression>(
                                    Expression.Call(
                                        String_Format_String_ObjectArray,
                                        Expression.Constant(convertFailed),
                                        Expression.NewArrayInit(
                                            typeof(object),
                                            new TrueReadOnlyCollection<Expression>(
                                                Expression.Condition(
                                                    Expression.Equal(resultMO.Expression, AstUtils.Null),
                                                    Expression.Constant("null"),
                                                    Expression.Call(
                                                        resultMO.Expression,
                                                        Object_GetType
                                                    ),
                                                    typeof(object)
                                                )
                                            )
                                        )
                                    )
                                )
                            ),
                            binder.ReturnType
                        ),
                        binder.ReturnType
                    );

                    resultMO = new DynamicMetaObject(checkedConvert, resultMO.Restrictions);
                }

                if (fallbackInvoke != null)
                {
                    resultMO = fallbackInvoke(this, binder, resultMO);
                }

                var callDynamic = new DynamicMetaObject(
                    Expression.Block(
                        new TrueReadOnlyCollection<ParameterExpression>(result, callArgs),
                        new TrueReadOnlyCollection<Expression>(
                            method != DynamicObject_TryBinaryOperation ? Expression.Assign(callArgs, Expression.NewArrayInit(typeof(object), callArgsValue)) : Expression.Assign(callArgs, callArgsValue[0]),
                            Expression.Condition(
                                Expression.Call(
                                    GetLimitedSelf(),
                                    method,
                                    BuildCallArgs(
                                        binder,
                                        args,
                                        callArgs,
                                        result
                                    )
                                ),
                                Expression.Block(
                                    method != DynamicObject_TryBinaryOperation ? ReferenceArgAssign(callArgs, args) : AstUtils.Empty,
                                    resultMO.Expression
                                ),
                                fallbackResult.Expression,
                                binder.ReturnType
                            )
                        )
                    ),
                    GetRestrictions().Merge(resultMO.Restrictions).Merge(fallbackResult.Restrictions)
                );
                return callDynamic;
            }

            /// <summary>
            /// Helper method for generating a MetaObject which calls a
            /// specific method on Dynamic, but uses one of the arguments for
            /// the result.
            ///
            /// args is either an array of arguments to be passed
            /// to the method as an object[] or NoArgs to signify that
            /// the target method takes no parameters.
            /// </summary>
<<<<<<< HEAD
            private DynamicMetaObject CallMethodReturnLast<TBinder>(MethodInfo method, TBinder binder, Expression[] args, Expression value, Fallback fallback)
=======
            private DynamicMetaObject CallMethodReturnLast<TBinder>(string methodName, TBinder binder, Expression[] args, Expression value, Fallback<TBinder> fallback)
>>>>>>> 019e637d
                where TBinder : DynamicMetaObjectBinder
            {
                //
                // First, call fallback to do default binding
                // This produces either an error or a call to a .NET member
                //
                DynamicMetaObject fallbackResult = fallback(this, binder, null);

                //
                // Build a new expression like:
                // {
                //   object result;
                //   TrySetMember(payload, result = value) ? result : fallbackResult
                // }
                //

                ParameterExpression result = Expression.Parameter(typeof(object), null);
                ParameterExpression callArgs = Expression.Parameter(typeof(object[]), null);
                ReadOnlyCollection<Expression> callArgsValue = GetConvertedArgs(args);

                var callDynamic = new DynamicMetaObject(
                    Expression.Block(
                        new TrueReadOnlyCollection<ParameterExpression>(result, callArgs),
                        new TrueReadOnlyCollection<Expression>(
                            Expression.Assign(callArgs, Expression.NewArrayInit(typeof(object), callArgsValue)),
                            Expression.Condition(
                                Expression.Call(
                                    GetLimitedSelf(),
                                    method,
                                    BuildCallArgs(
                                        binder,
                                        args,
                                        callArgs,
                                        Expression.Assign(result, Expression.Convert(value, typeof(object)))
                                    )
                                ),
                                Expression.Block(
                                    ReferenceArgAssign(callArgs, args),
                                    result
                                ),
                                fallbackResult.Expression,
                                typeof(object)
                            )
                        )
                    ),
                    GetRestrictions().Merge(fallbackResult.Restrictions)
                );

                //
                // Now, call fallback again using our new MO as the error
                // When we do this, one of two things can happen:
                //   1. Binding will succeed, and it will ignore our call to
                //      the dynamic method, OR
                //   2. Binding will fail, and it will use the MO we created
                //      above.
                //
                return fallback(this, binder, callDynamic);
            }

            /// <summary>
            /// Helper method for generating a MetaObject which calls a
            /// specific method on Dynamic, but uses one of the arguments for
            /// the result.
            ///
            /// args is either an array of arguments to be passed
            /// to the method as an object[] or NoArgs to signify that
            /// the target method takes no parameters.
            /// </summary>
<<<<<<< HEAD
            private DynamicMetaObject CallMethodNoResult<TBinder>(MethodInfo method, TBinder binder, Expression[] args, Fallback fallback)
=======
            private DynamicMetaObject CallMethodNoResult<TBinder>(string methodName, TBinder binder, Expression[] args, Fallback<TBinder> fallback)
>>>>>>> 019e637d
                where TBinder : DynamicMetaObjectBinder
            {
                //
                // First, call fallback to do default binding
                // This produces either an error or a call to a .NET member
                //
                DynamicMetaObject fallbackResult = fallback(this, binder, null);
                ParameterExpression callArgs = Expression.Parameter(typeof(object[]), null);
                ReadOnlyCollection<Expression> callArgsValue = GetConvertedArgs(args);

                //
                // Build a new expression like:
                //   if (TryDeleteMember(payload)) { } else { fallbackResult }
                //
                var callDynamic = new DynamicMetaObject(
                    Expression.Block(
                        new TrueReadOnlyCollection<ParameterExpression>(callArgs),
                        new TrueReadOnlyCollection<Expression>(
                            Expression.Assign(callArgs, Expression.NewArrayInit(typeof(object), callArgsValue)),
                            Expression.Condition(
                                Expression.Call(
                                    GetLimitedSelf(),
                                    method,
                                    BuildCallArgs(
                                        binder,
                                        args,
                                        callArgs,
                                        null
                                    )
                                ),
                                Expression.Block(
                                    ReferenceArgAssign(callArgs, args),
                                    AstUtils.Empty
                                ),
                                fallbackResult.Expression,
                                typeof(void)
                            )
                        )
                    ),
                    GetRestrictions().Merge(fallbackResult.Restrictions)
                );

                //
                // Now, call fallback again using our new MO as the error
                // When we do this, one of two things can happen:
                //   1. Binding will succeed, and it will ignore our call to
                //      the dynamic method, OR
                //   2. Binding will fail, and it will use the MO we created
                //      above.
                //
                return fallback(this, binder, callDynamic);
            }

            /// <summary>
            /// Checks if the derived type has overridden the specified method.  If there is no
            /// implementation for the method provided then Dynamic falls back to the base class
            /// behavior which lets the call site determine how the binder is performed.
            /// </summary>
            private bool IsOverridden(MethodInfo method)
            {
                MemberInfo[] methods = Value.GetType().GetMember(method.Name, MemberTypes.Method, BindingFlags.Public | BindingFlags.Instance);

                foreach (MethodInfo mi in methods)
                {
                    if (mi.DeclaringType != typeof(DynamicObject) && mi.GetBaseDefinition() == method)
                    {
                        return true;
                    }
                }

                return false;
            }

            /// <summary>
            /// Returns a Restrictions object which includes our current restrictions merged
            /// with a restriction limiting our type
            /// </summary>
            private BindingRestrictions GetRestrictions()
            {
                Debug.Assert(Restrictions == BindingRestrictions.Empty, "We don't merge, restrictions are always empty");

                return BindingRestrictions.GetTypeRestriction(this);
            }

            /// <summary>
            /// Returns our Expression converted to DynamicObject
            /// </summary>
            private Expression GetLimitedSelf()
            {
                // Convert to DynamicObject rather than LimitType, because
                // the limit type might be non-public.
                if (TypeUtils.AreEquivalent(Expression.Type, typeof(DynamicObject)))
                {
                    return Expression;
                }
                return Expression.Convert(Expression, typeof(DynamicObject));
            }

            private new DynamicObject Value => (DynamicObject)base.Value;

            // It is okay to throw NotSupported from this binder. This object
            // is only used by DynamicObject.GetMember--it is not expected to
            // (and cannot) implement binding semantics. It is just so the DO
            // can use the Name and IgnoreCase properties.
            private sealed class GetBinderAdapter : GetMemberBinder
            {
                internal GetBinderAdapter(InvokeMemberBinder binder)
                    : base(binder.Name, binder.IgnoreCase)
                {
                }

                public override DynamicMetaObject FallbackGetMember(DynamicMetaObject target, DynamicMetaObject errorSuggestion)
                {
                    throw new NotSupportedException();
                }
            }
        }

        #endregion

        #region IDynamicMetaObjectProvider Members

        /// <summary>
        /// Returns the <see cref="DynamicMetaObject" /> responsible for binding operations performed on this object,
        /// using the virtual methods provided by this class.
        /// </summary>
        /// <param name="parameter">The expression tree representation of the runtime value.</param>
        /// <returns>
        /// The <see cref="DynamicMetaObject" /> to bind this object.  The object can be encapsulated inside of another
        /// <see cref="DynamicMetaObject"/> to provide custom behavior for individual actions.
        /// </returns>
        public virtual DynamicMetaObject GetMetaObject(Expression parameter) => new MetaDynamic(parameter, this);

        #endregion
    }
}<|MERGE_RESOLUTION|>--- conflicted
+++ resolved
@@ -229,99 +229,63 @@
             {
                 if (IsOverridden(DynamicObject_TryGetMember))
                 {
-<<<<<<< HEAD
-                    return BindGetMemberOverridden(binder);
-=======
                     return CallMethodWithResult(
-                        nameof(DynamicObject.TryGetMember),
+                        DynamicObject_TryGetMember,
                         binder,
                         s_noArgs,
                         (MetaDynamic @this, GetMemberBinder b, DynamicMetaObject e) => b.FallbackGetMember(@this, e)
                     );
->>>>>>> 019e637d
                 }
 
                 return base.BindGetMember(binder);
             }
 
-            private DynamicMetaObject BindGetMemberOverridden(GetMemberBinder binder)
-            {
-                return CallMethodWithResult(DynamicObject_TryGetMember, binder, s_noArgs, (e) => binder.FallbackGetMember(this, e));
-            }
-
             public override DynamicMetaObject BindSetMember(SetMemberBinder binder, DynamicMetaObject value)
             {
                 if (IsOverridden(DynamicObject_TrySetMember))
                 {
-<<<<<<< HEAD
-                    return BindSetMemberOverridden(binder, value);
-=======
                     DynamicMetaObject localValue = value;
 
                     return CallMethodReturnLast(
-                        nameof(DynamicObject.TrySetMember),
+                        DynamicObject_TrySetMember,
                         binder,
                         s_noArgs,
                         value.Expression,
                         (MetaDynamic @this, SetMemberBinder b, DynamicMetaObject e) => b.FallbackSetMember(@this, localValue, e)
                     );
->>>>>>> 019e637d
                 }
 
                 return base.BindSetMember(binder, value);
             }
 
-            private DynamicMetaObject BindSetMemberOverridden(SetMemberBinder binder, DynamicMetaObject value)
-            {
-                return CallMethodReturnLast(DynamicObject_TrySetMember, binder, s_noArgs, value.Expression, (e) => binder.FallbackSetMember(this, value, e));
-            }
-
             public override DynamicMetaObject BindDeleteMember(DeleteMemberBinder binder)
             {
                 if (IsOverridden(DynamicObject_TryDeleteMember))
                 {
-<<<<<<< HEAD
-                    return BindDeleteMemberOverridden(binder);
-=======
                     return CallMethodNoResult(
-                        nameof(DynamicObject.TryDeleteMember),
+                        DynamicObject_TryDeleteMember,
                         binder,
                         s_noArgs,
                         (MetaDynamic @this, DeleteMemberBinder b, DynamicMetaObject e) => b.FallbackDeleteMember(@this, e)
                     );
->>>>>>> 019e637d
                 }
 
                 return base.BindDeleteMember(binder);
             }
 
-            private DynamicMetaObject BindDeleteMemberOverridden(DeleteMemberBinder binder)
-            {
-                return CallMethodNoResult(DynamicObject_TryDeleteMember, binder, s_noArgs, (e) => binder.FallbackDeleteMember(this, e));
-            }
-
             public override DynamicMetaObject BindConvert(ConvertBinder binder)
             {
                 if (IsOverridden(DynamicObject_TryConvert))
                 {
-<<<<<<< HEAD
-                    return BindConvertOverridden(binder);
-=======
                     return CallMethodWithResult(
-                        nameof(DynamicObject.TryConvert),
+                        DynamicObject_TryConvert,
                         binder,
                         s_noArgs,
                         (MetaDynamic @this, ConvertBinder b, DynamicMetaObject e) => b.FallbackConvert(@this, e)
                     );
->>>>>>> 019e637d
                 }
 
                 return base.BindConvert(binder);
-            }
-
-            private DynamicMetaObject BindConvertOverridden(ConvertBinder binder)
-            {
-                return CallMethodWithResult(DynamicObject_TryConvert, binder, s_noArgs, (e) => binder.FallbackConvert(this, e));
             }
 
             public override DynamicMetaObject BindInvokeMember(InvokeMemberBinder binder, DynamicMetaObject[] args)
@@ -362,189 +326,122 @@
             {
                 if (IsOverridden(DynamicObject_TryCreateInstance))
                 {
-<<<<<<< HEAD
-                    return BindCreateInstanceOverridden(binder, args);
-=======
                     DynamicMetaObject[] localArgs = args;
 
                     return CallMethodWithResult(
-                        nameof(DynamicObject.TryCreateInstance),
+                        DynamicObject_TryCreateInstance,
                         binder,
                         DynamicMetaObject.GetExpressions(args),
                         (MetaDynamic @this, CreateInstanceBinder b, DynamicMetaObject e) => b.FallbackCreateInstance(@this, localArgs, e)
                     );
->>>>>>> 019e637d
                 }
 
                 return base.BindCreateInstance(binder, args);
             }
 
-            private DynamicMetaObject BindCreateInstanceOverridden(CreateInstanceBinder binder, DynamicMetaObject[] args)
-            {
-                return CallMethodWithResult(DynamicObject_TryCreateInstance, binder, DynamicMetaObject.GetExpressions(args), (e) => binder.FallbackCreateInstance(this, args, e));
-            }
-
             public override DynamicMetaObject BindInvoke(InvokeBinder binder, DynamicMetaObject[] args)
             {
                 if (IsOverridden(DynamicObject_TryInvoke))
                 {
-<<<<<<< HEAD
-                    return BindInvokeOverridden(binder, args);
-=======
                     DynamicMetaObject[] localArgs = args;
 
                     return CallMethodWithResult(
-                        nameof(DynamicObject.TryInvoke),
+                        DynamicObject_TryInvoke,
                         binder,
                         DynamicMetaObject.GetExpressions(args),
                         (MetaDynamic @this, InvokeBinder b, DynamicMetaObject e) => b.FallbackInvoke(@this, localArgs, e)
                     );
->>>>>>> 019e637d
                 }
 
                 return base.BindInvoke(binder, args);
             }
 
-            private DynamicMetaObject BindInvokeOverridden(InvokeBinder binder, DynamicMetaObject[] args)
-            {
-                return CallMethodWithResult(DynamicObject_TryInvoke, binder, DynamicMetaObject.GetExpressions(args), (e) => binder.FallbackInvoke(this, args, e));
-            }
-
             public override DynamicMetaObject BindBinaryOperation(BinaryOperationBinder binder, DynamicMetaObject arg)
             {
                 if (IsOverridden(DynamicObject_TryBinaryOperation))
                 {
-<<<<<<< HEAD
-                    return BindBinaryOperationOverridden(binder, arg);
-=======
                     DynamicMetaObject localArg = arg;
 
                     return CallMethodWithResult(
-                        nameof(DynamicObject.TryBinaryOperation),
+                        DynamicObject_TryBinaryOperation,
                         binder,
                         DynamicMetaObject.GetExpressions(new DynamicMetaObject[] { arg }),
                         (MetaDynamic @this, BinaryOperationBinder b, DynamicMetaObject e) => b.FallbackBinaryOperation(@this, localArg, e)
                     );
->>>>>>> 019e637d
                 }
 
                 return base.BindBinaryOperation(binder, arg);
             }
 
-            private DynamicMetaObject BindBinaryOperationOverridden(BinaryOperationBinder binder, DynamicMetaObject arg)
-            {
-                return CallMethodWithResult(DynamicObject_TryBinaryOperation, binder, DynamicMetaObject.GetExpressions(new DynamicMetaObject[] { arg }), (e) => binder.FallbackBinaryOperation(this, arg, e));
-            }
-
             public override DynamicMetaObject BindUnaryOperation(UnaryOperationBinder binder)
             {
                 if (IsOverridden(DynamicObject_TryUnaryOperation))
                 {
-<<<<<<< HEAD
-                    return BindUnaryOperationOverridden(binder);
-=======
                     return CallMethodWithResult(
-                        nameof(DynamicObject.TryUnaryOperation),
+                        DynamicObject_TryUnaryOperation,
                         binder,
                         s_noArgs,
                         (MetaDynamic @this, UnaryOperationBinder b, DynamicMetaObject e) => b.FallbackUnaryOperation(@this, e)
                     );
->>>>>>> 019e637d
                 }
 
                 return base.BindUnaryOperation(binder);
             }
 
-            private DynamicMetaObject BindUnaryOperationOverridden(UnaryOperationBinder binder)
-            {
-                return CallMethodWithResult(DynamicObject_TryUnaryOperation, binder, s_noArgs, (e) => binder.FallbackUnaryOperation(this, e));
-            }
-
             public override DynamicMetaObject BindGetIndex(GetIndexBinder binder, DynamicMetaObject[] indexes)
             {
                 if (IsOverridden(DynamicObject_TryGetIndex))
                 {
-<<<<<<< HEAD
-                    return BindGetIndexOverridden(binder, indexes);
-=======
                     DynamicMetaObject[] localIndexes = indexes;
 
                     return CallMethodWithResult(
-                        nameof(DynamicObject.TryGetIndex),
+                        DynamicObject_TryGetIndex,
                         binder,
                         DynamicMetaObject.GetExpressions(indexes),
                         (MetaDynamic @this, GetIndexBinder b, DynamicMetaObject e) => b.FallbackGetIndex(@this, localIndexes, e)
                     );
->>>>>>> 019e637d
                 }
 
                 return base.BindGetIndex(binder, indexes);
             }
 
-            private DynamicMetaObject BindGetIndexOverridden(GetIndexBinder binder, DynamicMetaObject[] indexes)
-            {
-                return CallMethodWithResult(DynamicObject_TryGetIndex, binder, DynamicMetaObject.GetExpressions(indexes), (e) => binder.FallbackGetIndex(this, indexes, e));
-            }
-
             public override DynamicMetaObject BindSetIndex(SetIndexBinder binder, DynamicMetaObject[] indexes, DynamicMetaObject value)
             {
                 if (IsOverridden(DynamicObject_TrySetIndex))
                 {
-<<<<<<< HEAD
-                    return BindSetIndexOverridden(binder, indexes, value);
-=======
                     DynamicMetaObject[] localIndexes = indexes;
                     DynamicMetaObject localValue = value;
 
                     return CallMethodReturnLast(
-                        nameof(DynamicObject.TrySetIndex),
+                        DynamicObject_TrySetIndex,
                         binder,
                         DynamicMetaObject.GetExpressions(indexes),
                         value.Expression,
                         (MetaDynamic @this, SetIndexBinder b, DynamicMetaObject e) => b.FallbackSetIndex(@this, localIndexes, localValue, e)
                     );
->>>>>>> 019e637d
                 }
 
                 return base.BindSetIndex(binder, indexes, value);
             }
 
-            private DynamicMetaObject BindSetIndexOverridden(SetIndexBinder binder, DynamicMetaObject[] indexes, DynamicMetaObject value)
-            {
-                return CallMethodReturnLast(DynamicObject_TrySetIndex, binder, DynamicMetaObject.GetExpressions(indexes), value.Expression, (e) => binder.FallbackSetIndex(this, indexes, value, e));
-            }
-
             public override DynamicMetaObject BindDeleteIndex(DeleteIndexBinder binder, DynamicMetaObject[] indexes)
             {
                 if (IsOverridden(DynamicObject_TryDeleteIndex))
                 {
-<<<<<<< HEAD
-                    return BindDeleteIndexOverridden(binder, indexes);
-=======
                     DynamicMetaObject[] localIndexes = indexes;
 
                     return CallMethodNoResult(
-                        nameof(DynamicObject.TryDeleteIndex),
+                        DynamicObject_TryDeleteIndex,
                         binder,
                         DynamicMetaObject.GetExpressions(indexes),
                         (MetaDynamic @this, DeleteIndexBinder b, DynamicMetaObject e) => b.FallbackDeleteIndex(@this, localIndexes, e)
                     );
->>>>>>> 019e637d
                 }
 
                 return base.BindDeleteIndex(binder, indexes);
             }
 
-<<<<<<< HEAD
-            private DynamicMetaObject BindDeleteIndexOverridden(DeleteIndexBinder binder, DynamicMetaObject[] indexes)
-            {
-                return CallMethodNoResult(DynamicObject_TryDeleteIndex, binder, DynamicMetaObject.GetExpressions(indexes), (e) => binder.FallbackDeleteIndex(this, indexes, e));
-            }
-
-            private delegate DynamicMetaObject Fallback(DynamicMetaObject errorSuggestion);
-=======
             private delegate DynamicMetaObject Fallback<TBinder>(MetaDynamic @this, TBinder binder, DynamicMetaObject errorSuggestion);
->>>>>>> 019e637d
 
             private readonly static Expression[] s_noArgs = new Expression[0]; // used in reference comparison, requires unique object identity
 
@@ -621,11 +518,7 @@
             /// Helper method for generating a MetaObject which calls a
             /// specific method on Dynamic that returns a result
             /// </summary>
-<<<<<<< HEAD
-            private DynamicMetaObject CallMethodWithResult<TBinder>(MethodInfo method, TBinder binder, Expression[] args, Fallback fallback)
-=======
-            private DynamicMetaObject CallMethodWithResult<TBinder>(string methodName, TBinder binder, Expression[] args, Fallback<TBinder> fallback)
->>>>>>> 019e637d
+            private DynamicMetaObject CallMethodWithResult<TBinder>(MethodInfo method, TBinder binder, Expression[] args, Fallback<TBinder> fallback)
                 where TBinder : DynamicMetaObjectBinder
             {
                 return CallMethodWithResult(method, binder, args, fallback, null);
@@ -635,11 +528,7 @@
             /// Helper method for generating a MetaObject which calls a
             /// specific method on Dynamic that returns a result
             /// </summary>
-<<<<<<< HEAD
-            private DynamicMetaObject CallMethodWithResult<TBinder>(MethodInfo method, TBinder binder, Expression[] args, Fallback fallback, Fallback fallbackInvoke)
-=======
-            private DynamicMetaObject CallMethodWithResult<TBinder>(string methodName, TBinder binder, Expression[] args, Fallback<TBinder> fallback, Fallback<TBinder> fallbackInvoke)
->>>>>>> 019e637d
+            private DynamicMetaObject CallMethodWithResult<TBinder>(MethodInfo method, TBinder binder, Expression[] args, Fallback<TBinder> fallback, Fallback<TBinder> fallbackInvoke)
                 where TBinder : DynamicMetaObjectBinder
             {
                 //
@@ -669,11 +558,7 @@
             /// to the method as an object[] or NoArgs to signify that
             /// the target method takes no parameters.
             /// </summary>
-<<<<<<< HEAD
-            private DynamicMetaObject BuildCallMethodWithResult<TBinder>(MethodInfo method, TBinder binder, Expression[] args, DynamicMetaObject fallbackResult, Fallback fallbackInvoke)
-=======
-            private DynamicMetaObject BuildCallMethodWithResult<TBinder>(string methodName, TBinder binder, Expression[] args, DynamicMetaObject fallbackResult, Fallback<TBinder> fallbackInvoke)
->>>>>>> 019e637d
+            private DynamicMetaObject BuildCallMethodWithResult<TBinder>(MethodInfo method, TBinder binder, Expression[] args, DynamicMetaObject fallbackResult, Fallback<TBinder> fallbackInvoke)
                 where TBinder : DynamicMetaObjectBinder
             {
                 if (!IsOverridden(method))
@@ -803,11 +688,7 @@
             /// to the method as an object[] or NoArgs to signify that
             /// the target method takes no parameters.
             /// </summary>
-<<<<<<< HEAD
-            private DynamicMetaObject CallMethodReturnLast<TBinder>(MethodInfo method, TBinder binder, Expression[] args, Expression value, Fallback fallback)
-=======
-            private DynamicMetaObject CallMethodReturnLast<TBinder>(string methodName, TBinder binder, Expression[] args, Expression value, Fallback<TBinder> fallback)
->>>>>>> 019e637d
+            private DynamicMetaObject CallMethodReturnLast<TBinder>(MethodInfo method, TBinder binder, Expression[] args, Expression value, Fallback<TBinder> fallback)
                 where TBinder : DynamicMetaObjectBinder
             {
                 //
@@ -876,11 +757,7 @@
             /// to the method as an object[] or NoArgs to signify that
             /// the target method takes no parameters.
             /// </summary>
-<<<<<<< HEAD
-            private DynamicMetaObject CallMethodNoResult<TBinder>(MethodInfo method, TBinder binder, Expression[] args, Fallback fallback)
-=======
-            private DynamicMetaObject CallMethodNoResult<TBinder>(string methodName, TBinder binder, Expression[] args, Fallback<TBinder> fallback)
->>>>>>> 019e637d
+            private DynamicMetaObject CallMethodNoResult<TBinder>(MethodInfo method, TBinder binder, Expression[] args, Fallback<TBinder> fallback)
                 where TBinder : DynamicMetaObjectBinder
             {
                 //
