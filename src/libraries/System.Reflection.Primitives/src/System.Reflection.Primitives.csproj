--- conflicted
+++ resolved
@@ -4,20 +4,8 @@
   <PropertyGroup>
     <AssemblyName>System.Reflection.Primitives</AssemblyName>
     <IsPartialFacadeAssembly Condition="'$(TargetGroup)'!='netcore50'">true</IsPartialFacadeAssembly>
-<<<<<<< HEAD
-    <NuGetTargetMoniker Condition="'$(TargetGroup)' == ''">.NETStandard,Version=v1.0</NuGetTargetMoniker>
-=======
     <NuGetTargetMoniker Condition="'$(TargetGroup)' == ''">.NETStandard,Version=v1.3</NuGetTargetMoniker>
->>>>>>> 99e885b0
   </PropertyGroup>
-  <ItemGroup Condition="'$(PackageTargetFramework)' == ''">
-    <PackageDestination Include="lib/netstandard1.3">
-      <TargetFramework>netstandard1.3</TargetFramework>
-    </PackageDestination>
-    <PackageDestination Include="lib/uap10.1">
-      <TargetFramework>uap10.1</TargetFramework>
-    </PackageDestination>
-  </ItemGroup>
   <!-- Help VS understand available configurations -->
   <PropertyGroup Condition="'$(Configuration)|$(Platform)' == 'Debug|AnyCPU'" />
   <PropertyGroup Condition="'$(Configuration)|$(Platform)' == 'Release|AnyCPU'" />
